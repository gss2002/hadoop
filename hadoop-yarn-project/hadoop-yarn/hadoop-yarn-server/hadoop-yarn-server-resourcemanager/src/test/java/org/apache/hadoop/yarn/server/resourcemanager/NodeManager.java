/**
* Licensed to the Apache Software Foundation (ASF) under one
* or more contributor license agreements.  See the NOTICE file
* distributed with this work for additional information
* regarding copyright ownership.  The ASF licenses this file
* to you under the Apache License, Version 2.0 (the
* "License"); you may not use this file except in compliance
* with the License.  You may obtain a copy of the License at
*
*     http://www.apache.org/licenses/LICENSE-2.0
*
* Unless required by applicable law or agreed to in writing, software
* distributed under the License is distributed on an "AS IS" BASIS,
* WITHOUT WARRANTIES OR CONDITIONS OF ANY KIND, either express or implied.
* See the License for the specific language governing permissions and
* limitations under the License.
*/

package org.apache.hadoop.yarn.server.resourcemanager;

import java.io.IOException;
import java.util.ArrayList;
import java.util.HashMap;
import java.util.Iterator;
import java.util.List;
import java.util.Map;

import junit.framework.Assert;

import org.apache.commons.logging.Log;
import org.apache.commons.logging.LogFactory;
import org.apache.hadoop.classification.InterfaceAudience.Private;
import org.apache.hadoop.yarn.api.ContainerManagementProtocol;
import org.apache.hadoop.yarn.api.protocolrecords.GetContainerStatusesRequest;
import org.apache.hadoop.yarn.api.protocolrecords.GetContainerStatusesResponse;
import org.apache.hadoop.yarn.api.protocolrecords.StartContainerRequest;
import org.apache.hadoop.yarn.api.protocolrecords.StartContainersRequest;
import org.apache.hadoop.yarn.api.protocolrecords.StartContainersResponse;
import org.apache.hadoop.yarn.api.protocolrecords.StopContainersRequest;
import org.apache.hadoop.yarn.api.protocolrecords.StopContainersResponse;
import org.apache.hadoop.yarn.api.records.ApplicationId;
import org.apache.hadoop.yarn.api.records.Container;
import org.apache.hadoop.yarn.api.records.ContainerId;
import org.apache.hadoop.yarn.api.records.ContainerState;
import org.apache.hadoop.yarn.api.records.ContainerStatus;
import org.apache.hadoop.yarn.api.records.NodeId;
import org.apache.hadoop.yarn.api.records.Resource;
import org.apache.hadoop.yarn.api.records.Token;
import org.apache.hadoop.yarn.exceptions.YarnException;
import org.apache.hadoop.yarn.factories.RecordFactory;
import org.apache.hadoop.yarn.factory.providers.RecordFactoryProvider;
import org.apache.hadoop.yarn.ipc.RPCUtil;
import org.apache.hadoop.yarn.security.ContainerTokenIdentifier;
import org.apache.hadoop.yarn.server.api.protocolrecords.NodeHeartbeatRequest;
import org.apache.hadoop.yarn.server.api.protocolrecords.NodeHeartbeatResponse;
import org.apache.hadoop.yarn.server.api.protocolrecords.RegisterNodeManagerRequest;
import org.apache.hadoop.yarn.server.api.records.NodeHealthStatus;
import org.apache.hadoop.yarn.server.api.records.NodeStatus;
import org.apache.hadoop.yarn.server.utils.BuilderUtils;
<<<<<<< HEAD
=======
import org.apache.hadoop.yarn.util.YarnVersionInfo;
>>>>>>> 6266273c
import org.apache.hadoop.yarn.util.resource.Resources;

@Private
public class NodeManager implements ContainerManagementProtocol {
  private static final Log LOG = LogFactory.getLog(NodeManager.class);
  private static final RecordFactory recordFactory = RecordFactoryProvider.getRecordFactory(null);
  
  final private String containerManagerAddress;
  final private String nodeHttpAddress;
  final private String rackName;
  final private NodeId nodeId;
  final private Resource capability;
  final private ResourceManager resourceManager;
  Resource available = recordFactory.newRecordInstance(Resource.class);
  Resource used = recordFactory.newRecordInstance(Resource.class);

  final ResourceTrackerService resourceTrackerService;
  final Map<ApplicationId, List<Container>> containers = 
    new HashMap<ApplicationId, List<Container>>();
  
  final Map<Container, ContainerStatus> containerStatusMap =
      new HashMap<Container, ContainerStatus>();
  
  public NodeManager(String hostName, int containerManagerPort, int httpPort,
      String rackName, Resource capability,
      ResourceManager resourceManager)
      throws IOException, YarnException {
    this.containerManagerAddress = hostName + ":" + containerManagerPort;
    this.nodeHttpAddress = hostName + ":" + httpPort;
    this.rackName = rackName;
    this.resourceTrackerService = resourceManager.getResourceTrackerService();
    this.capability = capability;
    Resources.addTo(available, capability);
    this.nodeId = NodeId.newInstance(hostName, containerManagerPort);
    RegisterNodeManagerRequest request = recordFactory
        .newRecordInstance(RegisterNodeManagerRequest.class);
    request.setHttpPort(httpPort);
    request.setResource(capability);
    request.setNodeId(this.nodeId);
    request.setNMVersion(YarnVersionInfo.getVersion());
    resourceTrackerService.registerNodeManager(request);
    this.resourceManager = resourceManager;
    resourceManager.getResourceScheduler().getNodeReport(this.nodeId);
  }
  
  public String getHostName() {
    return containerManagerAddress;
  }

  public String getRackName() {
    return rackName;
  }

  public NodeId getNodeId() {
    return nodeId;
  }

  public Resource getCapability() {
    return capability;
  }

  public Resource getAvailable() {
    return available;
  }
  
  public Resource getUsed() {
    return used;
  }
  
  int responseID = 0;
  
  private List<ContainerStatus> getContainerStatuses(Map<ApplicationId, List<Container>> containers) {
    List<ContainerStatus> containerStatuses = new ArrayList<ContainerStatus>();
    for (List<Container> appContainers : containers.values()) {
      for (Container container : appContainers) {
        containerStatuses.add(containerStatusMap.get(container));
      }
    }
    return containerStatuses;
  }
  public void heartbeat() throws IOException, YarnException {
    NodeStatus nodeStatus = 
      org.apache.hadoop.yarn.server.resourcemanager.NodeManager.createNodeStatus(
          nodeId, getContainerStatuses(containers));
    nodeStatus.setResponseId(responseID);
    NodeHeartbeatRequest request = recordFactory
        .newRecordInstance(NodeHeartbeatRequest.class);
    request.setNodeStatus(nodeStatus);
    NodeHeartbeatResponse response = resourceTrackerService
        .nodeHeartbeat(request);
    responseID = response.getResponseId();
  }

  @Override
  synchronized public StartContainersResponse startContainers(
      StartContainersRequest requests) 
  throws YarnException {

    for (StartContainerRequest request : requests.getStartContainerRequests()) {
      Token containerToken = request.getContainerToken();
      ContainerTokenIdentifier tokenId = null;

      try {
        tokenId = BuilderUtils.newContainerTokenIdentifier(containerToken);
      } catch (IOException e) {
        throw RPCUtil.getRemoteException(e);
      }

      ContainerId containerID = tokenId.getContainerID();
      ApplicationId applicationId =
          containerID.getApplicationAttemptId().getApplicationId();

      List<Container> applicationContainers = containers.get(applicationId);
      if (applicationContainers == null) {
        applicationContainers = new ArrayList<Container>();
        containers.put(applicationId, applicationContainers);
      }

      // Sanity check
      for (Container container : applicationContainers) {
        if (container.getId().compareTo(containerID) == 0) {
          throw new IllegalStateException("Container " + containerID
              + " already setup on node " + containerManagerAddress);
        }
      }

      Container container =
          BuilderUtils.newContainer(containerID, this.nodeId, nodeHttpAddress,
            tokenId.getResource(), null, null // DKDC - Doesn't matter
            );

      ContainerStatus containerStatus =
          BuilderUtils.newContainerStatus(container.getId(),
            ContainerState.NEW, "", -1000);
      applicationContainers.add(container);
      containerStatusMap.put(container, containerStatus);
      Resources.subtractFrom(available, tokenId.getResource());
      Resources.addTo(used, tokenId.getResource());
<<<<<<< HEAD

      if (LOG.isDebugEnabled()) {
        LOG.debug("startContainer:" + " node=" + containerManagerAddress
            + " application=" + applicationId + " container=" + container
            + " available=" + available + " used=" + used);
      }

=======

      if (LOG.isDebugEnabled()) {
        LOG.debug("startContainer:" + " node=" + containerManagerAddress
            + " application=" + applicationId + " container=" + container
            + " available=" + available + " used=" + used);
      }

>>>>>>> 6266273c
    }
    StartContainersResponse response =
        StartContainersResponse.newInstance(null, null, null);
    return response;
  }

  synchronized public void checkResourceUsage() {
    LOG.info("Checking resource usage for " + containerManagerAddress);
    Assert.assertEquals(available.getMemory(), 
        resourceManager.getResourceScheduler().getNodeReport(
            this.nodeId).getAvailableResource().getMemory());
    Assert.assertEquals(used.getMemory(), 
        resourceManager.getResourceScheduler().getNodeReport(
            this.nodeId).getUsedResource().getMemory());
  }
  
  @Override
  synchronized public StopContainersResponse stopContainers(StopContainersRequest request) 
  throws YarnException {
    for (ContainerId containerID : request.getContainerIds()) {
      String applicationId =
          String.valueOf(containerID.getApplicationAttemptId()
            .getApplicationId().getId());
      // Mark the container as COMPLETE
      List<Container> applicationContainers = containers.get(containerID.getApplicationAttemptId()
              .getApplicationId());
      for (Container c : applicationContainers) {
        if (c.getId().compareTo(containerID) == 0) {
          ContainerStatus containerStatus = containerStatusMap.get(c);
          containerStatus.setState(ContainerState.COMPLETE);
          containerStatusMap.put(c, containerStatus);
        }
      }

      // Send a heartbeat
      try {
        heartbeat();
      } catch (IOException ioe) {
        throw RPCUtil.getRemoteException(ioe);
      }

      // Remove container and update status
      int ctr = 0;
      Container container = null;
      for (Iterator<Container> i = applicationContainers.iterator(); i
        .hasNext();) {
        container = i.next();
        if (container.getId().compareTo(containerID) == 0) {
          i.remove();
          ++ctr;
        }
      }

      if (ctr != 1) {
        throw new IllegalStateException("Container " + containerID
            + " stopped " + ctr + " times!");
      }

      Resources.addTo(available, container.getResource());
      Resources.subtractFrom(used, container.getResource());

      if (LOG.isDebugEnabled()) {
        LOG.debug("stopContainer:" + " node=" + containerManagerAddress
            + " application=" + applicationId + " container=" + containerID
            + " available=" + available + " used=" + used);
      }
    }
    return StopContainersResponse.newInstance(null,null);
  }

  @Override
  synchronized public GetContainerStatusesResponse getContainerStatuses(
      GetContainerStatusesRequest request) throws YarnException {
    List<ContainerStatus> statuses = new ArrayList<ContainerStatus>();
    for (ContainerId containerId : request.getContainerIds()) {
      List<Container> appContainers =
          containers.get(containerId.getApplicationAttemptId()
            .getApplicationId());
      Container container = null;
      for (Container c : appContainers) {
        if (c.getId().equals(containerId)) {
          container = c;
        }
      }
      if (container != null
          && containerStatusMap.get(container).getState() != null) {
        statuses.add(containerStatusMap.get(container));
      }
    }
    return GetContainerStatusesResponse.newInstance(statuses, null);
  }

  public static org.apache.hadoop.yarn.server.api.records.NodeStatus 
  createNodeStatus(NodeId nodeId, List<ContainerStatus> containers) {
    RecordFactory recordFactory = RecordFactoryProvider.getRecordFactory(null);
    org.apache.hadoop.yarn.server.api.records.NodeStatus nodeStatus = 
        recordFactory.newRecordInstance(org.apache.hadoop.yarn.server.api.records.NodeStatus.class);
    nodeStatus.setNodeId(nodeId);
    nodeStatus.setContainersStatuses(containers);
    NodeHealthStatus nodeHealthStatus = 
      recordFactory.newRecordInstance(NodeHealthStatus.class);
    nodeHealthStatus.setIsNodeHealthy(true);
    nodeStatus.setNodeHealthStatus(nodeHealthStatus);
    return nodeStatus;
  }
}<|MERGE_RESOLUTION|>--- conflicted
+++ resolved
@@ -57,10 +57,7 @@
 import org.apache.hadoop.yarn.server.api.records.NodeHealthStatus;
 import org.apache.hadoop.yarn.server.api.records.NodeStatus;
 import org.apache.hadoop.yarn.server.utils.BuilderUtils;
-<<<<<<< HEAD
-=======
 import org.apache.hadoop.yarn.util.YarnVersionInfo;
->>>>>>> 6266273c
 import org.apache.hadoop.yarn.util.resource.Resources;
 
 @Private
@@ -199,7 +196,6 @@
       containerStatusMap.put(container, containerStatus);
       Resources.subtractFrom(available, tokenId.getResource());
       Resources.addTo(used, tokenId.getResource());
-<<<<<<< HEAD
 
       if (LOG.isDebugEnabled()) {
         LOG.debug("startContainer:" + " node=" + containerManagerAddress
@@ -207,15 +203,6 @@
             + " available=" + available + " used=" + used);
       }
 
-=======
-
-      if (LOG.isDebugEnabled()) {
-        LOG.debug("startContainer:" + " node=" + containerManagerAddress
-            + " application=" + applicationId + " container=" + container
-            + " available=" + available + " used=" + used);
-      }
-
->>>>>>> 6266273c
     }
     StartContainersResponse response =
         StartContainersResponse.newInstance(null, null, null);
