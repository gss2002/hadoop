--- conflicted
+++ resolved
@@ -42,15 +42,14 @@
 import org.apache.hadoop.hdfs.server.blockmanagement.BlockIdManager;
 import org.apache.hadoop.hdfs.server.blockmanagement.BlockInfo;
 import org.apache.hadoop.hdfs.server.blockmanagement.BlockInfoStriped;
-import org.apache.hadoop.hdfs.server.blockmanagement.BlockInfoUnderConstructionStriped;
+import org.apache.hadoop.hdfs.server.blockmanagement.BlockInfoStripedUnderConstruction;
 import org.apache.hadoop.hdfs.protocol.Block;
 import org.apache.hadoop.hdfs.protocol.CacheDirectiveInfo;
 import org.apache.hadoop.hdfs.protocol.HdfsFileStatus;
 import org.apache.hadoop.hdfs.protocol.LastBlockWithStatus;
 import org.apache.hadoop.hdfs.protocol.LayoutVersion;
-import org.apache.hadoop.hdfs.server.blockmanagement.BlockInfo;
 import org.apache.hadoop.hdfs.server.blockmanagement.BlockInfoContiguous;
-import org.apache.hadoop.hdfs.server.blockmanagement.BlockInfoUnderConstructionContiguous;
+import org.apache.hadoop.hdfs.server.blockmanagement.BlockInfoContiguousUnderConstruction;
 import org.apache.hadoop.hdfs.server.common.HdfsServerConstants;
 import org.apache.hadoop.hdfs.server.common.HdfsServerConstants.RollingUpgradeStartupOption;
 import org.apache.hadoop.hdfs.server.common.HdfsServerConstants.StartupOption;
@@ -962,13 +961,8 @@
   /**
    * Add a new block into the given INodeFile
    */
-<<<<<<< HEAD
   private void addNewBlock(AddBlockOp op, INodeFile file,
       ErasureCodingZone ecZone) throws IOException {
-=======
-  private void addNewBlock(FSDirectory fsDir, AddBlockOp op, INodeFile file)
-      throws IOException {
->>>>>>> 456e901a
     BlockInfo[] oldBlocks = file.getBlocks();
     Block pBlock = op.getPenultimateBlock();
     Block newBlock= op.getLastBlock();
@@ -994,24 +988,17 @@
       Preconditions.checkState(oldBlocks == null || oldBlocks.length == 0);
     }
     // add the new block
-<<<<<<< HEAD
     final BlockInfo newBlockInfo;
     boolean isStriped = ecZone != null;
     if (isStriped) {
-      newBlockInfo = new BlockInfoUnderConstructionStriped(newBlock,
+      newBlockInfo = new BlockInfoStripedUnderConstruction(newBlock,
           ecZone.getErasureCodingPolicy());
     } else {
-      newBlockInfo = new BlockInfoUnderConstructionContiguous(newBlock,
+      newBlockInfo = new BlockInfoContiguousUnderConstruction(newBlock,
           file.getPreferredBlockReplication());
     }
     fsNamesys.getBlockManager().addBlockCollectionWithCheck(newBlockInfo, file);
     file.addBlock(newBlockInfo);
-=======
-    BlockInfo newBI = new BlockInfoContiguousUnderConstruction(
-          newBlock, file.getPreferredBlockReplication());
-    fsNamesys.getBlockManager().addBlockCollection(newBI, file);
-    file.addBlock(newBI);
->>>>>>> 456e901a
     fsNamesys.getBlockManager().processQueuedMessagesForBlock(newBlock);
   }
   
@@ -1084,20 +1071,16 @@
       // We're adding blocks
       for (int i = oldBlocks.length; i < newBlocks.length; i++) {
         Block newBlock = newBlocks[i];
-<<<<<<< HEAD
         final BlockInfo newBI;
-=======
-        BlockInfo newBI;
->>>>>>> 456e901a
         if (!op.shouldCompleteLastBlock()) {
           // TODO: shouldn't this only be true for the last block?
           // what about an old-version fsync() where fsync isn't called
           // until several blocks in?
           if (isStriped) {
-            newBI = new BlockInfoUnderConstructionStriped(newBlock,
+            newBI = new BlockInfoStripedUnderConstruction(newBlock,
                 ecZone.getErasureCodingPolicy());
           } else {
-            newBI = new BlockInfoUnderConstructionContiguous(newBlock,
+            newBI = new BlockInfoContiguousUnderConstruction(newBlock,
                 file.getPreferredBlockReplication());
           }
         } else {
