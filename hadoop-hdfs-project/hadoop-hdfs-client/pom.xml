<?xml version="1.0" encoding="UTF-8"?>
<!--
  Licensed under the Apache License, Version 2.0 (the "License");
  you may not use this file except in compliance with the License.
  You may obtain a copy of the License at

    http://www.apache.org/licenses/LICENSE-2.0

  Unless required by applicable law or agreed to in writing, software
  distributed under the License is distributed on an "AS IS" BASIS,
  WITHOUT WARRANTIES OR CONDITIONS OF ANY KIND, either express or implied.
  See the License for the specific language governing permissions and
  limitations under the License. See accompanying LICENSE file.
-->
<project xmlns="http://maven.apache.org/POM/4.0.0"
xmlns:xsi="http://www.w3.org/2001/XMLSchema-instance"
xsi:schemaLocation="http://maven.apache.org/POM/4.0.0
http://maven.apache.org/xsd/maven-4.0.0.xsd">
  <modelVersion>4.0.0</modelVersion>
  <parent>
    <groupId>org.apache.hadoop</groupId>
    <artifactId>hadoop-project-dist</artifactId>
    <version>3.0.0-alpha2-SNAPSHOT</version>
    <relativePath>../../hadoop-project-dist</relativePath>
  </parent>
  <groupId>org.apache.hadoop</groupId>
  <artifactId>hadoop-hdfs-client</artifactId>
  <version>3.0.0-alpha2-SNAPSHOT</version>
  <description>Apache Hadoop HDFS Client</description>
  <name>Apache Hadoop HDFS Client</name>
  <packaging>jar</packaging>

  <properties>
    <hadoop.component>hdfs</hadoop.component>
  </properties>

  <dependencies>
    <dependency>
      <groupId>com.squareup.okhttp</groupId>
      <artifactId>okhttp</artifactId>
      <version>2.4.0</version>
    </dependency>
    <dependency>
      <groupId>org.apache.hadoop</groupId>
      <artifactId>hadoop-common</artifactId>
      <scope>provided</scope>
      <exclusions>
        <exclusion>
          <groupId>commons-logging</groupId>
          <artifactId>commons-logging</artifactId>
        </exclusion>
        <exclusion>
          <groupId>log4j</groupId>
          <artifactId>log4j</artifactId>
        </exclusion>
      </exclusions>
    </dependency>
    <dependency>
      <groupId>junit</groupId>
      <artifactId>junit</artifactId>
      <scope>test</scope>
    </dependency>
    <dependency>
      <groupId>org.mockito</groupId>
      <artifactId>mockito-all</artifactId>
      <scope>test</scope>
    </dependency>
    <dependency>
      <groupId>io.netty</groupId>
      <artifactId>netty-all</artifactId>
      <scope>test</scope>
    </dependency>
    <dependency>
      <groupId>org.mock-server</groupId>
      <artifactId>mockserver-netty</artifactId>
      <scope>test</scope>
      <exclusions>
        <exclusion>
          <groupId>io.netty</groupId>
          <artifactId>netty-buffer</artifactId>
        </exclusion>
        <exclusion>
          <groupId>io.netty</groupId>
          <artifactId>netty-codec</artifactId>
        </exclusion>
        <exclusion>
          <groupId>io.netty</groupId>
          <artifactId>netty-codec-http</artifactId>
        </exclusion>
        <exclusion>
          <groupId>io.netty</groupId>
          <artifactId>netty-common</artifactId>
        </exclusion>
        <exclusion>
          <groupId>io.netty</groupId>
          <artifactId>netty-handler</artifactId>
        </exclusion>
        <exclusion>
          <groupId>io.netty</groupId>
          <artifactId>netty-transport</artifactId>
        </exclusion>
      </exclusions>
    </dependency>
    <dependency>
      <groupId>org.apache.hadoop</groupId>
      <artifactId>hadoop-common</artifactId>
      <scope>test</scope>
      <type>test-jar</type>
    </dependency>
      <dependency>
          <groupId>com.fasterxml.jackson.core</groupId>
          <artifactId>jackson-annotations</artifactId>
      </dependency>
<<<<<<< HEAD
      <dependency>
          <groupId>io.netty</groupId>
          <artifactId>netty-all</artifactId>
      </dependency>
=======
    <dependency>
      <groupId>com.fasterxml.jackson.core</groupId>
      <artifactId>jackson-databind</artifactId>
    </dependency>
>>>>>>> 503e73e8
  </dependencies>

  <build>
    <plugins>
      <plugin>
        <groupId>org.apache.maven.plugins</groupId>
        <artifactId>maven-surefire-plugin</artifactId>
      </plugin>
      <plugin>
        <groupId>org.apache.rat</groupId>
        <artifactId>apache-rat-plugin</artifactId>
        <configuration>
          <excludes>
            <exclude>dev-support/findbugsExcludeFile.xml</exclude>
          </excludes>
        </configuration>
      </plugin>
      <plugin>
        <groupId>org.apache.hadoop</groupId>
        <artifactId>hadoop-maven-plugins</artifactId>
        <executions>
          <execution>
            <id>compile-protoc</id>
            <goals>
              <goal>protoc</goal>
            </goals>
            <configuration>
              <protocVersion>${protobuf.version}</protocVersion>
              <protocCommand>${protoc.path}</protocCommand>
              <imports>
                <param>${basedir}/../../hadoop-common-project/hadoop-common/src/main/proto</param>
                <param>${basedir}/src/main/proto</param>
              </imports>
              <source>
                <directory>${basedir}/src/main/proto</directory>
                <includes>
                  <include>ClientDatanodeProtocol.proto</include>
                  <include>ClientNamenodeProtocol.proto</include>
                  <include>acl.proto</include>
                  <include>xattr.proto</include>
                  <include>datatransfer.proto</include>
                  <include>hdfs.proto</include>
                  <include>encryption.proto</include>
                  <include>inotify.proto</include>
                  <include>erasurecoding.proto</include>
                  <include>ReconfigurationProtocol.proto</include>
                  <include>DatanodeContainerProtocol.proto</include>
                </includes>
              </source>
            </configuration>
          </execution>
        </executions>
      </plugin>
      <plugin>
        <groupId>org.apache.maven.plugins</groupId>
        <artifactId>maven-javadoc-plugin</artifactId>
        <configuration>
          <excludePackageNames>org.apache.hadoop.hdfs.protocol.proto</excludePackageNames>
        </configuration>
      </plugin>
    </plugins>
  </build>
</project><|MERGE_RESOLUTION|>--- conflicted
+++ resolved
@@ -111,17 +111,14 @@
           <groupId>com.fasterxml.jackson.core</groupId>
           <artifactId>jackson-annotations</artifactId>
       </dependency>
-<<<<<<< HEAD
       <dependency>
           <groupId>io.netty</groupId>
           <artifactId>netty-all</artifactId>
       </dependency>
-=======
     <dependency>
       <groupId>com.fasterxml.jackson.core</groupId>
       <artifactId>jackson-databind</artifactId>
     </dependency>
->>>>>>> 503e73e8
   </dependencies>
 
   <build>
