/**
 * Licensed to the Apache Software Foundation (ASF) under one
 * or more contributor license agreements.  See the NOTICE file
 * distributed with this work for additional information
 * regarding copyright ownership.  The ASF licenses this file
 * to you under the Apache License, Version 2.0 (the
 * "License"); you may not use this file except in compliance
 * with the License.  You may obtain a copy of the License at
 *
 *     http://www.apache.org/licenses/LICENSE-2.0
 *
 * Unless required by applicable law or agreed to in writing, software
 * distributed under the License is distributed on an "AS IS" BASIS,
 * WITHOUT WARRANTIES OR CONDITIONS OF ANY KIND, either express or implied.
 * See the License for the specific language governing permissions and
 * limitations under the License.
 */
package org.apache.hadoop.hdfs.protocol;

import com.google.common.base.Preconditions;
import org.apache.commons.lang.builder.EqualsBuilder;
import org.apache.commons.lang.builder.HashCodeBuilder;
import org.apache.hadoop.classification.InterfaceAudience;
import org.apache.hadoop.classification.InterfaceStability;
import org.apache.hadoop.io.erasurecode.ECSchema;

/**
 * A policy about how to write/read/code an erasure coding file.
 */
@InterfaceAudience.Public
@InterfaceStability.Evolving
public final class ErasureCodingPolicy {

  private final ECSchema schema;
  private final int cellSize;
  private String name;
  private byte id;

  public ErasureCodingPolicy(String name, ECSchema schema,
      int cellSize, byte id) {
    Preconditions.checkNotNull(name);
    Preconditions.checkNotNull(schema);
    Preconditions.checkArgument(cellSize > 0, "cellSize must be positive");
    Preconditions.checkArgument(cellSize % 1024 == 0,
        "cellSize must be 1024 aligned");
    this.name = name;
    this.schema = schema;
    this.cellSize = cellSize;
    this.id = id;
  }

  public ErasureCodingPolicy(ECSchema schema, int cellSize, byte id) {
    this(composePolicyName(schema, cellSize), schema, cellSize, id);
  }

  public ErasureCodingPolicy(ECSchema schema, int cellSize) {
    this(composePolicyName(schema, cellSize), schema, cellSize, (byte) -1);
  }

  public static String composePolicyName(ECSchema schema, int cellSize) {
<<<<<<< HEAD
=======
    Preconditions.checkNotNull(schema);
    Preconditions.checkArgument(cellSize > 0, "cellSize must be positive");
>>>>>>> 7576a688
    Preconditions.checkArgument(cellSize % 1024 == 0,
        "cellSize must be 1024 aligned");
    return schema.getCodecName().toUpperCase() + "-" +
        schema.getNumDataUnits() + "-" + schema.getNumParityUnits() +
        "-" + cellSize / 1024 + "k";
  }

  public String getName() {
    return name;
  }

  public void setName(String name) {
    this.name = name;
  }

  public ECSchema getSchema() {
    return schema;
  }

  public int getCellSize() {
    return cellSize;
  }

  public int getNumDataUnits() {
    return schema.getNumDataUnits();
  }

  public int getNumParityUnits() {
    return schema.getNumParityUnits();
  }

  public String getCodecName() {
    return schema.getCodecName();
  }

  public byte getId() {
    return id;
  }

  public void setId(byte id) {
    this.id = id;
  }

  @Override
  public boolean equals(Object o) {
    if (o == null) {
      return false;
    }
    if (o == this) {
      return true;
    }
    if (o.getClass() != getClass()) {
      return false;
    }
    ErasureCodingPolicy rhs = (ErasureCodingPolicy) o;
    return new EqualsBuilder()
        .append(name, rhs.name)
        .append(schema, rhs.schema)
        .append(cellSize, rhs.cellSize)
        .append(id, rhs.id)
        .isEquals();
  }

  @Override
  public int hashCode() {
    return new HashCodeBuilder(303855623, 582626729)
        .append(name)
        .append(schema)
        .append(cellSize)
        .append(id)
        .toHashCode();
  }

  @Override
  public String toString() {
    return "ErasureCodingPolicy=[" + "Name=" + name + ", "
        + "Schema=[" + schema.toString() + "], "
        + "CellSize=" + cellSize + ", "
        + "Id=" + id
        + "]";
  }
}<|MERGE_RESOLUTION|>--- conflicted
+++ resolved
@@ -58,11 +58,8 @@
   }
 
   public static String composePolicyName(ECSchema schema, int cellSize) {
-<<<<<<< HEAD
-=======
     Preconditions.checkNotNull(schema);
     Preconditions.checkArgument(cellSize > 0, "cellSize must be positive");
->>>>>>> 7576a688
     Preconditions.checkArgument(cellSize % 1024 == 0,
         "cellSize must be 1024 aligned");
     return schema.getCodecName().toUpperCase() + "-" +
